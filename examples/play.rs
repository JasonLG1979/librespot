use std::env;

use librespot::core::authentication::Credentials;
use librespot::core::config::SessionConfig;
use librespot::core::session::Session;
use librespot::core::spotify_id::SpotifyId;
<<<<<<< HEAD
=======
use librespot::playback::config::{AudioFormat, PlayerConfig};

>>>>>>> 8fe2e011
use librespot::playback::audio_backend;
use librespot::playback::config::PlayerConfig;
use librespot::playback::player::Player;

#[tokio::main]
async fn main() {
    let session_config = SessionConfig::default();
    let player_config = PlayerConfig::default();
    let audio_format = AudioFormat::default();

    let args: Vec<_> = env::args().collect();
    if args.len() != 4 {
        eprintln!("Usage: {} USERNAME PASSWORD TRACK", args[0]);
        return;
    }
    let credentials = Credentials::with_password(&args[1], &args[2]);

    let track = SpotifyId::from_base62(&args[3]).unwrap();

    let backend = audio_backend::find(None).unwrap();

    println!("Connecting ..");
    let session = Session::connect(session_config, credentials, None)
        .await
        .unwrap();

<<<<<<< HEAD
    let (mut player, _) = Player::new(player_config, session, None, move || backend(None));
=======
    let (mut player, _) = Player::new(player_config, session.clone(), None, move || {
        (backend)(None, audio_format)
    });
>>>>>>> 8fe2e011

    player.load(track, true, 0);

    println!("Playing...");

    player.await_end_of_track().await;

    println!("Done");
}<|MERGE_RESOLUTION|>--- conflicted
+++ resolved
@@ -4,13 +4,8 @@
 use librespot::core::config::SessionConfig;
 use librespot::core::session::Session;
 use librespot::core::spotify_id::SpotifyId;
-<<<<<<< HEAD
-=======
+use librespot::playback::audio_backend;
 use librespot::playback::config::{AudioFormat, PlayerConfig};
-
->>>>>>> 8fe2e011
-use librespot::playback::audio_backend;
-use librespot::playback::config::PlayerConfig;
 use librespot::playback::player::Player;
 
 #[tokio::main]
@@ -35,13 +30,9 @@
         .await
         .unwrap();
 
-<<<<<<< HEAD
-    let (mut player, _) = Player::new(player_config, session, None, move || backend(None));
-=======
-    let (mut player, _) = Player::new(player_config, session.clone(), None, move || {
-        (backend)(None, audio_format)
+    let (mut player, _) = Player::new(player_config, session, None, move || {
+        backend(None, audio_format)
     });
->>>>>>> 8fe2e011
 
     player.load(track, true, 0);
 
